###############################################################################
# Copyright (c) 2013 Potential Ventures Ltd
# All rights reserved.
#
# Redistribution and use in source and binary forms, with or without
# modification, are permitted provided that the following conditions are met:
#     * Redistributions of source code must retain the above copyright
#       notice, this list of conditions and the following disclaimer.
#     * Redistributions in binary form must reproduce the above copyright
#       notice, this list of conditions and the following disclaimer in the
#       documentation and/or other materials provided with the distribution.
#     * Neither the name of Potential Ventures Ltd nor the
#       names of its contributors may be used to endorse or promote products
#       derived from this software without specific prior written permission.
#
# THIS SOFTWARE IS PROVIDED BY THE COPYRIGHT HOLDERS AND CONTRIBUTORS "AS IS" AND
# ANY EXPRESS OR IMPLIED WARRANTIES, INCLUDING, BUT NOT LIMITED TO, THE IMPLIED
# WARRANTIES OF MERCHANTABILITY AND FITNESS FOR A PARTICULAR PURPOSE ARE
# DISCLAIMED. IN NO EVENT SHALL POTENTIAL VENTURES LTD BE LIABLE FOR ANY
# DIRECT, INDIRECT, INCIDENTAL, SPECIAL, EXEMPLARY, OR CONSEQUENTIAL DAMAGES
# (INCLUDING, BUT NOT LIMITED TO, PROCUREMENT OF SUBSTITUTE GOODS OR SERVICES;
# LOSS OF USE, DATA, OR PROFITS; OR BUSINESS INTERRUPTION) HOWEVER CAUSED AND
# ON ANY THEORY OF LIABILITY, WHETHER IN CONTRACT, STRICT LIABILITY, OR TORT
# (INCLUDING NEGLIGENCE OR OTHERWISE) ARISING IN ANY WAY OUT OF THE USE OF THIS
# SOFTWARE, EVEN IF ADVISED OF THE POSSIBILITY OF SUCH DAMAGE.
###############################################################################

# This is a simple wrapper Makefile to pull in the appropriate Makefile for
# the desired simulator

SIM?=ICARUS

ifeq ($(SIM),ICARUS)
include $(SIM_ROOT)/makefiles/Makefile.icarus
else
ifeq ($(SIM),ALDEC)
include $(SIM_ROOT)/makefiles/Makefile.aldec
else
ifeq ($(SIM),VCS)
include $(SIM_ROOT)/makefiles/Makefile.vcs
else
<<<<<<< HEAD
ifeq ($(SIM),IUS)
include $(SIM_ROOT)/makefiles/Makefile.ius
else
$(error "Unknown simulator selected. Set SIM to either ICARUS, ALDEC, IUS or VCS")
=======
ifeq ($(SIM),QUESTA)
include $(SIM_ROOT)/makefiles/Makefile.questa
else
$(error "Unknown simulator selected. Set SIM to either ICARUS, ALDEC, QUESTA or VCS")
endif
>>>>>>> 5e79d823
endif
endif
endif
endif<|MERGE_RESOLUTION|>--- conflicted
+++ resolved
@@ -39,19 +39,15 @@
 ifeq ($(SIM),VCS)
 include $(SIM_ROOT)/makefiles/Makefile.vcs
 else
-<<<<<<< HEAD
 ifeq ($(SIM),IUS)
 include $(SIM_ROOT)/makefiles/Makefile.ius
 else
-$(error "Unknown simulator selected. Set SIM to either ICARUS, ALDEC, IUS or VCS")
-=======
 ifeq ($(SIM),QUESTA)
 include $(SIM_ROOT)/makefiles/Makefile.questa
 else
-$(error "Unknown simulator selected. Set SIM to either ICARUS, ALDEC, QUESTA or VCS")
-endif
->>>>>>> 5e79d823
+$(error "Unknown simulator selected. Set SIM to either ICARUS, ALDEC, IUS, QUESTA or VCS")
 endif
 endif
 endif
-endif+endif
+endif
